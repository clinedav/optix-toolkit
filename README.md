--- conflicted
+++ resolved
@@ -1,18 +1,16 @@
 
-<<<<<<< HEAD
 # OptiX Toolkit
 
-The OptiX Toolkit (OTK) is a collection of libraries and utilities that simplify building
-applications with the [OptiX SDK](https://developer.nvidia.com/designworks/optix/download).  It includes
-the following components:
+A set of utilities commonly used in applications utilizing the [OptiX ray tracing API](https://developer.nvidia.com/rtx/ray-tracing/optix).
 
-- [PyOptiX](PyOptiX/README.md): Python bindings for OptiX 7 API calls.
+## Current Utilities
+- **PyOptiX** - Complete Python bindings for the OptiX host API.
 - [DemandLoading](DemandLoading/README.md): a C++/CUDA library for loading CUDA sparse textures on demand in OptiX renderers.
 - OtkGui: convenience code for incorporating OpenGL into OptiX applications.
 - OtkCuda: vector math and other CUDA helper functions for OptiX kernels.
 - OtkUtil: file handling and other utility functions.
 
-# Requirements
+## Requirements
 
 - OptiX 7.4 or later.
 - CUDA 11.1 or later.
@@ -20,7 +18,7 @@
 - CMake 3.20 or later.  Using the latest CMake is highly recommended, to ensure up-to-date CUDA
 language support.
 
-# Building OTK
+## Building OTK
 
 - In the directory containing the OTK source code, create a subdirectory called `build` and `cd` to that directory.
 ```
@@ -41,13 +39,4 @@
 make -j
 ```
 
-If you encounter problems or if you have any questions, we encourage you to post on the [OptiX developer forum](https://forums.developer.nvidia.com/c/gaming-and-visualization-technologies/visualization/optix/167).
-=======
-# OptiX Utility Toolkit
-
-A set of utilities commonly used in applications utilizing the [OptiX ray tracing API](https://developer.nvidia.com/rtx/ray-tracing/optix).
-
-## Current Utilities
-* **PyOptiX** - Complete Python bindings for the OptiX host API.
-* **Demand Loading Library** - A CUDA-based library which implements lazy loading and paging of data to the GPU (coming soon).
->>>>>>> 9412137c
+If you encounter problems or if you have any questions, we encourage you to post on the [OptiX developer forum](https://forums.developer.nvidia.com/c/gaming-and-visualization-technologies/visualization/optix/167).
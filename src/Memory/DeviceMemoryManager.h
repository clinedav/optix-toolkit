--- conflicted
+++ resolved
@@ -46,12 +46,6 @@
 class DeviceMemoryManager
 {
   public:
-<<<<<<< HEAD
-    DeviceMemoryManager( const Options& options )
-        : m_deviceContextPool( options )
-        , m_samplerPool()
-        , m_tilePool( options.maxTexMemPerDevice )
-=======
     DeviceMemoryManager( const Options& options );
     ~DeviceMemoryManager();
 
@@ -71,7 +65,6 @@
     void freeTileBlock( const TileBlockDesc& blockDesc ) { m_tilePool.freeTextureTiles( blockDesc ); }
     /// Get the memory handle associated with the tileBlock.
     CUmemGenericAllocationHandle getTileBlockHandle( const TileBlockDesc& bh )
->>>>>>> 5dcbf3a5
     {
         return m_tilePool.getAllocationHandle( bh.arenaId );
     }
@@ -92,12 +85,6 @@
     void accumulateStatistics( DeviceStatistics& stats ) const { stats.memoryUsed += getTotalDeviceMemory(); }
 
   private:
-<<<<<<< HEAD
-    DemandLoaderImpl* m_loader;
-    DeviceContextPool m_deviceContextPool;
-    SamplerPool       m_samplerPool;
-    TilePool          m_tilePool;
-=======
     Options      m_options;
 
     MemoryPool<DeviceAllocator, FixedSuballocator>     m_samplerPool;
@@ -106,7 +93,6 @@
 
     std::vector<DeviceContext*> m_deviceContextPool;
     std::vector<DeviceContext*> m_deviceContextFreeList;
->>>>>>> 5dcbf3a5
 };
 
 }  // namespace demandLoading
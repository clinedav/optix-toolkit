--- conflicted
+++ resolved
@@ -52,11 +52,7 @@
         // Add a page table mapping from the requested page index to the new page table entry.
         // Page table updates are accumulated in the PagingSystem until launchPrepare is called, which
         // sends them to the device (via PagingSystem::pushMappings).
-<<<<<<< HEAD
-        pagingSystem->addMapping( pageIndex, NON_EVICTABLE_LRU_VAL, reinterpret_cast<unsigned long long>( pageTableEntry ) );
-=======
         m_loader->setPageTableEntry( pageIndex, false, pageTableEntry );
->>>>>>> 5dcbf3a5
     }
 }
 

--- conflicted
+++ resolved
@@ -61,21 +61,6 @@
     /// Allocate a contiguous range of page ids.  Returns the first page id in the the allocated range.
     virtual unsigned int allocatePages( unsigned int numPages, bool backed ) = 0;
 
-<<<<<<< HEAD
-    /// Prepare for launch.  The caller must ensure that the current CUDA context matches the given
-    /// stream.  Returns false if the corresponding device does not support sparse textures.  If
-    /// successful, returns a DeviceContext via result parameter, which should be copied to device
-    /// memory (typically along with OptiX kernel launch parameters), so that it can be passed to
-    /// Tex2D().
-    virtual bool launchPrepare( CUstream stream, DeviceContext& context ) = 0;
-
-    /// Fetch page requests from the given device context and enqueue them for background
-    /// processing.  The caller must ensure that the current CUDA context matches the given stream.
-    /// The given DeviceContext must reside in host memory.  The given stream is used when copying
-    /// tile data to the device.  Returns a ticket that is notified when the requests have been
-    /// filled on the host side.
-    virtual Ticket processRequests( CUstream stream, const DeviceContext& deviceContext ) = 0;
-=======
     /// Set the page table entry for the given page.  Sets the associated page as resident.
     virtual void setPageTableEntry( unsigned int pageId, bool evictable, void* pageTableEntry ) = 0;
 
@@ -91,7 +76,6 @@
     /// The given DeviceContext must reside in host memory.  The given stream is used to launch a
     /// kernel to obtain requested page ids and asynchronously copy them to host memory.
     virtual void pullRequests( CUstream stream, const DeviceContext& deviceContext, unsigned int id ) = 0;
->>>>>>> 5dcbf3a5
 
     /// Get indices of the devices that can be employed by the DemandLoader (i.e. those that support sparse textures).
     virtual std::vector<unsigned int> getDevices() const = 0;
